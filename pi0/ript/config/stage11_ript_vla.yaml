--- conflicted
+++ resolved
@@ -17,12 +17,8 @@
 
 # === 算法配置 ===
 algo:
-<<<<<<< HEAD
-  rloo_batch_size: 2  # 匹配并行环境数
-=======
   demo_batch_size: 22  # 🔥 新增：每步需要收集的组数（每组rloo_batch_size个样本）
   rloo_batch_size: 8   # 每组内样本数（用于RLOO优势计算）
->>>>>>> 13e36769
   lr: 1e-5
   gradient_accumulation_steps: 1
   collection_cfg_scale: 1.5        # 🔥 收集轨迹时的CFG强度
